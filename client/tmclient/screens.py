--- conflicted
+++ resolved
@@ -133,13 +133,9 @@
         self.game_text = urwid.ListBox(self.game_walker)
         self.here_text = urwid.Pile(self.here_info())
         self.user_text = urwid.Pile(self.user_info())
-<<<<<<< HEAD
-        self.minimap_text = urwid.Text("MAP", align='center')
+        self.minimap_text = ColorText("MAP", align='center')
 
         self.minimap_grid = self.generate_minimap()
-=======
-        self.minimap_text = ColorText("MAP", align='center')
->>>>>>> d8b15d34
         self.main_body = urwid.Columns([
             self.game_text,
             urwid.Pile([
