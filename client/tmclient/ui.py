import asyncio
import copy
import json
import os
import re

import urwid
import websockets

COLOR_PARTS_RE = re.compile('(\\\{|[^\{])|(\{[^\}]+\})')

palettes = [
    ('reversed', 'standout', ''),
    ('basic', 'white', 'black'),
    ('background', 'dark magenta', 'black'),
    ('error', 'light red', 'black'),

    # standard colors - only using foreground colors, eventually
    # we could probably do permutations of fg/bg combinations
    # the names come from http://urwid.org/manual/displayattributes.html
    ('red', 'light red', ''),
    ('green', 'light green', ''),
    ('blue', 'light blue', ''),
    ('magenta', 'light magenta', ''),
    ('cyan', 'light cyan', ''),
    ('gray', 'light gray', ''),
    ('dark red', 'dark red', ''),
    ('dark green', 'dark green', ''),
    ('brown', 'brown', ''),
    ('dark blue', 'dark blue', ''),
    ('dark magenta', 'dark magenta', ''),
    ('dark cyan', 'dark cyan', ''),
    ('light gray', 'light gray', ''),
    ('dark gray', 'dark gray', ''),
    ('light red', 'light red', ''),
    ('light green', 'light green', ''),
    ('yellow', 'yellow', ''),
    ('light blue', 'light blue', ''),
    ('light magenta', 'light magenta', ''),
    ('light cyan', 'light cyan', ''),
    ('white', 'white', ''),
    ('black', 'black', 'white'),
    ('/', 'white', ''),
    ('reset', 'white', '')]

KEY_ESCAPE_MAP = {
    key: urwid.vterm.ESC + sequence
      for sequence, key in urwid.escape.input_sequences
      if len(key) > 1
}


class Form(urwid.Pile):
    def __init__(self, fields, submit):
        super().__init__(fields+[submit])
        self.fields = fields
        self.submit_btn = submit

    @property
    def data(self):
        data = {}
        for w in self.fields:
            data[w.name] = w.get_edit_text()
        return data

class FormField(urwid.Edit):
    def __init__(self, *args, **kwargs):
        name = kwargs.get('name')
        del kwargs['name']
        super().__init__(*args, **kwargs)
        self.name = name



def menu_button(caption, callback):
    button = urwid.Button(" "+caption)
    urwid.connect_signal(button, 'click', callback)
    return urwid.AttrMap(button, None, focus_map='reversed')

def sub_menu(this, caption, choices):
    contents = menu(caption, choices)
    def open_menu(button):
        return this.open_box(contents)
    return menu_button(caption+'...', open_menu)

def menu(title, choices):
    if type(title) is str:
        title = urwid.Text(title)
    body = [title, urwid.Divider()]
    body.extend(choices)
    return urwid.ListBox(urwid.SimpleFocusListWalker(body))

def solidfill(s, theme='basic'):
    return urwid.AttrMap(urwid.SolidFill(s), theme)


class DashedBox(urwid.LineBox):
    def __init__(self, box_item):
        super().__init__(box_item,
                tlcorner='┌', tline='╌', lline='╎', trcorner='┐', blcorner='└',
                rline='╎', bline='╌', brcorner='┘'
                )

class SpookyBox(urwid.LineBox):
    def __init__(self, box_item):
        super().__init__(box_item,
                tline='~', bline='~', lline='┆', rline='┆', tlcorner='o',
                trcorner='o', blcorner='o', brcorner='o')

class TabHeader(urwid.LineBox):
    """
    Stylizations for tab headers. Position can be 'first', 'last', or none for
    default/medial tabs. Selected tab displays with no bottom, so it opens into
    the tab contents.
    """

    def __init__(self, label, position="", selected=False):

        tl = '╭'
        tr = '╮'

        self.label = label
        self.contents = urwid.Text(self.label, align='center')
        self.position = position

        if position == 'first':
            if selected:
                bl = '║'
                br = '╙'
            else:
                bl = '├'
                br = '┴'
        elif position == 'last':
            if selected:
                bl = '╜'
                bl = '║'
            else:
                bl = '┴'
                br = '┤'
        else:
            if selected:
                bl = '╜'
                br = '╙'
            else:
                bl = '┴'
                br = '┴'

        if selected:
            b = ' '
            r = '║'
            l = '║'
        else:
            b = '─'
            r = '│'
            l = '│'

        super().__init__(self.contents, tlcorner=tl, trcorner=tr,
                blcorner=bl, brcorner=br, bline=b,
                lline =l, rline=r)


class Screen(urwid.WidgetPlaceholder):
    """
    Base interface screen with utilities for stacking boxes.
    Override Screen.input to handle keypresses.
    Screen.exit is a callback for when you want to communicate what the screen did
    """
    max_box_levels = 4

    def __init__(self, base, client=None, exit=lambda _:True):
        super().__init__(base)
        self.box_level = 0
        self.base = base
        self.client = client
        self.exit = exit

    def input(self, key):
        return False

    def open_box(self, box):
        self.original_widget = urwid.Overlay(urwid.LineBox(box),
            self.original_widget,
            align='center', width=('relative', 80),
            valign='middle', height=('relative', 80),
            min_width=24, min_height=8,
            left=self.box_level * 3,
            right=(self.max_box_levels - self.box_level - 1) * 3,
            top=self.box_level * 2,
            bottom=(self.max_box_levels - self.box_level - 1) * 2)
        self.box_level += 1

    def close_box(self):
        if self.box_level > 0:
            self.original_widget = self.original_widget[0]
            self.box_level -= 1

    def message(self, s, palette='basic'):
        self.open_box(menu(urwid.Text((palette, s)), 
            [menu_button('ESC', lambda _:self.close_box())]))

    def keypress(self, size, key):
        if self.input(key):
            pass
        elif key == 'esc' and self.box_level > 1:
            self.close_box()
        else:
            return super(Screen, self).keypress(size, key)

class GamePrompt(urwid.Edit):
    def __init__(self):
        self.history = [""]
        self.input_index = 0
        super().__init__(caption='> ', multiline=True)

    def add_line(self, line):
        blank = self.history.pop()
        self.history.append(line)
        self.history.append(blank)
        self.input_index += 1

    def handle_rlwrap(self, key):
        rlwrap_map = {
                "up": self.rlwrap_up,
                "down": self.rlwrap_down,
                "start": self.rlwrap_start,
                "end": self.rlwrap_end,
                "delete backwards": self.rlwrap_delete_backwards,
                "delete forwards": self.rlwrap_delete_forwards
                }

        rlwrap_map.get(key)()

    def rlwrap_up(self):
        self.rlwrap_set(max(0, self.input_index - 1))

    def rlwrap_down(self):
        self.rlwrap_set(min(len(self.history) - 1, self.input_index + 1))

    def rlwrap_set(self, index):
        self.input_index = index
        self.edit_text = self.history[self.input_index]
        self.rlwrap_end()

    def rlwrap_start(self):
        self.set_edit_pos(0)

    def rlwrap_end(self):
        self.set_edit_pos(len(self.edit_text))

    def rlwrap_delete_backwards(self):
        self.edit_text = self.edit_text[self.edit_pos:]
        self.rlwrap_start()

    def rlwrap_delete_forwards(self):
        self.edit_text = self.edit_text[0:self.edit_pos]
        self.rlwrap_end()

class GameTab(urwid.WidgetPlaceholder):
    """
    Base interface for a tab within the main game area.
    """

    def __init__(self, widget, tab_header, prompt):
        self.main = urwid.LineBox(widget, tlcorner='│', trcorner='│', tline='')
        self.tab_header = tab_header
        self.prompt = prompt
        self.in_focus = False
        super().__init__(self.main)

    def focus(self):
        self.in_focus = True
        self.tab_header = TabHeader(self.tab_header.label, self.tab_header.position, True)

    def unfocus(self):
        self.in_focus = False
        self.tab_header = TabHeader(self.tab_header.label, self.tab_header.position, False)

    def mount(self, widget):
        self.original_widget = urwid.LineBox(widget, tlcorner='│', trcorner='│', tline='')
        self.prompt = widget



class ColorText(urwid.Text):
    """
    Turns a string into a text widget with colorized sections.
    Strings use a format of "{light red}foo {light blue}bar{/}"
    """

    def __init__(self, s, align='left', wrap='space', layout=None):
        parts = COLOR_PARTS_RE.findall(s)
        res = []
        text = ""
        theme = ""
        for token in parts:
            if token[1] != '':
                if text != '':
                    res.append((theme, text))
                theme = token[1][1:-1]
                text = ''
            elif token[0] == "\{":
                text += "{"
            else:
                text += token[0]
        res.append((theme, text))
        super().__init__(res, align, wrap, layout)

class WitchView(GameTab):

    def __init__(self, object_data, scope):
<<<<<<< HEAD
        self.scope = scope
        ## TODO: display items in scope when not editing anything

=======
>>>>>>> 055098b7
        self.info = {
                "edit area": "NO OBJECT LOADED! /edit an object in the game view to work on it here.",
                "data": "Current Object: <None>",
                "perms": "Permissions: <unknown>",
                "status": "WITCH STATUS: <unknown>"
                }

        self.editor_filler = urwid.Pile([ColorText(self.info.get("edit area"),
            align='center'), self.scope_list(scope)])
        self.editor = urwid.Filler(self.editor_filler)
        self.editor_box = SpookyBox(self.editor)
        self.status = urwid.Pile([ColorText(self.info.get("status"))])
        self.data = urwid.Filler(ColorText(self.info.get("data")))
        self.perms = urwid.Filler(ColorText(self.info.get("perms")))
        self.body = urwid.Pile([
                urwid.Columns([
                    self.data,
                    self.perms
                ]),
                self.editor_box
            ])
        self.prompt = self.editor
        self.view = urwid.Frame(body=self.body, footer=self.status)
        self.view.focus_position = 'body'
        super().__init__(self.view, TabHeader("F2 WITCH"), self.prompt)

<<<<<<< HEAD
    def refresh(self, data, new_scope):
        self.scope = new_scope
        ## TODO: update display of items in scope
=======
    def refresh(self, object_data, scope):
        self.editor_filler.contents.pop()
        self.editor_filler.contents.append((
            self.scope_list(scope), self.editor_filler.options()
            ))
        self.status.contents.pop()
        self.status.contents.append((self.update_object(object_data),
            self.status.options()))

    def scope_list(self, scope):
        if len(scope) == 0:
            scope = ["none"]

        return ColorText("available objects: {}".format(", ".join(sorted(scope))))

    def update_object(self, object_data):
        revision = object_data.get("current_rev", "<??>")
        return ColorText("ver. {}".format(revision))
>>>>>>> 055098b7

class WorldmapView(GameTab):
    def __init__(self):
        self.prompt = urwid.Edit()
        self.view = urwid.Filler(ColorText("worldmap coming soon", align='center'), valign='middle')
        super().__init__(self.view, TabHeader("F3 WORLDMAP"), self.prompt)

class SettingsView(GameTab):
    def __init__(self):
        self.prompt = urwid.Edit()
        self.view = urwid.Filler(ColorText("settings menu under construction", align='center'), valign='middle')
        super().__init__(self.view, TabHeader("F4 SETTINGS"), self.prompt)

class GameView(GameTab):

    def __init__(self, state):
        self.game_walker = urwid.SimpleFocusListWalker([
            ColorText('{yellow}you have reconstituted into tildemush'),
            ColorText("")
            ])
        self.game_area = urwid.ListBox(self.game_walker)
        self.here_text = urwid.Pile(self.here_info(state))
        self.user_text = urwid.Pile(self.user_info(state))
        self.minimap_grid = urwid.Pile(self.generate_minimap(state))
        self.body = urwid.Columns([
            self.game_area,
            urwid.Pile([
                DashedBox(urwid.Filler(self.here_text, valign='top')),
                DashedBox(urwid.Filler(self.minimap_grid, valign='middle')),
                DashedBox(urwid.Filler(self.user_text, valign='top'))
            ])
        ])
        self.banner = ColorText('====welcome 2 tildemush, u are jacked in====')
        self.prompt = GamePrompt()
        self.view = urwid.Frame(header=self.banner,
                body=self.body, footer=self.prompt)
        self.view.focus_position = 'footer'

        super().__init__(self.view,
                TabHeader("F1 MAIN", position='first',
                    selected=True), self.prompt)

    def add_message(self, msg):
        spacer = self.game_walker.pop()
        self.game_walker.append(ColorText(msg))
        self.game_walker.append(spacer)
        self.game_walker.set_focus(len(self.game_walker)-1)

    def refresh(self, state):

        self.here_text.contents.clear()
        self.user_text.contents.clear()
        self.minimap_grid.contents.clear()

        # TODO: this is kind of hardcoded for the current three-widget
        # here_info(), two-widget user_info(), three-widget generate_minimap()

        self.here_text.contents.extend(list(
            zip(self.here_info(state),
                [self.here_text.options(),
                    self.here_text.options(),
                    self.here_text.options()]
                )
            ))

        self.user_text.contents.extend(list(
            zip(self.user_info(state),
                [self.user_text.options(),
                    self.user_text.options()]
                )
            ))

        self.minimap_grid.contents.extend(list(
            zip(self.generate_minimap(state),
                [self.minimap_grid.options(),
                    self.minimap_grid.options(),
                    self.minimap_grid.options()]
                )
            ))

    def here_info(self, state):
        room = state.get("room", {})
        info = "[{}]".format(room.get("name"))
        contents = []
        if len(room.get("contains", [])) < 1:
            contents.append("no one but yourself")
        else:
            for o in room.get("contains"):
                contents.append(o.get("name"))

        lines = [
                ColorText("[{}]".format(room.get("name")), align='center'),
                ColorText("{}\n".format(room.get("description"))),
                ColorText("You see here ({pop}): {contents}\n".format(
                    pop=len(contents), contents=', '.join(contents)))
                ]

        return lines

    def user_info(self, state):
        user = state.get("user", {})
        inventory = []

        for item in state.get("inventory", []):
            inventory.append(item.get("name"))

        lines = [
                ColorText("<{desc} named {name}>\n".format(
                desc=user.get("description"),
                name=user.get("display_name")), align='center'),
                ColorText("Inventory ({count}): {inv}".format(
                    count=len(inventory),
                    inv=", ".join(inventory)))
                ]

        return lines

    def generate_minimap(self, state):
        """Generates a minimap for the cardinal exits of the current room."""
        room = state.get("room", {})
        exits = room.get("exits", {})
        blank = urwid.LineBox(urwid.Text(" "),
                tlcorner=' ', tline=' ', lline=' ', trcorner=' ', blcorner=' ',
                rline=' ', bline=' ', brcorner=' '
        )
        map_nodes = {
                "north": blank,
                "east": blank,
                "south": blank,
                "west": blank,
                "above": blank,
                "below": blank,
                }

        for direction in exits.keys():
            target = exits.get(direction)
            node = urwid.LineBox(urwid.Text(target.get("room_name", "(somewhere)"), align='center'))
            map_nodes.update({direction: node})

        map_grid = [
                urwid.Columns([
                    map_nodes.get("above"),
                    map_nodes.get("north"),
                    urwid.Text(" ")
                    ]),
                urwid.Columns([
                    map_nodes.get("west"),
                    urwid.LineBox(urwid.Text(room.get("name", "somewhere"), align='center')),
                    map_nodes.get("east")
                    ]),
                urwid.Columns([
                    urwid.Text(" "),
                    map_nodes.get("south"),
                    map_nodes.get("below")
                    ])
                ]

        return map_grid

class ExternalEditor(urwid.Terminal):
    def __init__(self, path, loop, callback):
        self.terminated = False
        self.path = path
        self.callback = callback
        command = ["bash", "-c", "{} {}; echo Press any key to kill this window...".format(
            os.environ["EDITOR"], self.path)]
        super(ExternalEditor, self).__init__(command, os.environ, loop, "ctrl z")
        urwid.connect_signal(self, "closed", self.exterminate)

    def exterminate(self, *_):
        if self.callback:
            self.callback(self.path)

    def keypress(self, size, key):
        """
        The majority of the things the parent keypress method will do is
        either erroneous or disruptive to my own usage. I've plucked out
        the necessary bits and, most importantly, have changed from
        ASCII encoding to utf8 when writing to the child process.
        """

        #print("("+key+")")
        if self.terminated:
            return

        self.term.scroll_buffer(reset=True)
        keyl = key.lower()

        if keyl == "ctrl z":
            return os.killpg(os.getpgid(os.getpid()), 19)

        single_char = len(key) == 6
        if key.startswith("ctrl ") and single_char:
            if key[-1].islower():
                key = chr(ord(key[-1]) - ord("a") + 1)
            else:
                key = chr(ord(key[-1]) - ord("A") + 1)

        elif key.startswith("meta ") and single_char:
            key = urwid.vterm.ESC + key[-1]

        elif key in urwid.vterm.KEY_TRANSLATIONS:
            key = urwid.vterm.KEY_TRANSLATIONS[key]

        elif key in KEY_ESCAPE_MAP:
            key = KEY_ESCAPE_MAP[key]


        if self.term_modes.lfnl and key == "\x0d":
            key += "\x0a"

        os.write(self.master, key.encode("utf8"))


class UI:
    def __init__(self, loop):
        base = urwid.SolidFill("")
        self.loop = urwid.MainLoop(
            base,
            event_loop=urwid.AsyncioEventLoop(loop=loop),
            palette=palettes)
        self.base = base

    @property
    def base(self):
        return self.__base

    @base.setter
    def base(self, base):
        self.__base = base
        self.loop.widget = base<|MERGE_RESOLUTION|>--- conflicted
+++ resolved
@@ -308,12 +308,7 @@
 class WitchView(GameTab):
 
     def __init__(self, object_data, scope):
-<<<<<<< HEAD
         self.scope = scope
-        ## TODO: display items in scope when not editing anything
-
-=======
->>>>>>> 055098b7
         self.info = {
                 "edit area": "NO OBJECT LOADED! /edit an object in the game view to work on it here.",
                 "data": "Current Object: <None>",
@@ -340,11 +335,6 @@
         self.view.focus_position = 'body'
         super().__init__(self.view, TabHeader("F2 WITCH"), self.prompt)
 
-<<<<<<< HEAD
-    def refresh(self, data, new_scope):
-        self.scope = new_scope
-        ## TODO: update display of items in scope
-=======
     def refresh(self, object_data, scope):
         self.editor_filler.contents.pop()
         self.editor_filler.contents.append((
@@ -363,7 +353,6 @@
     def update_object(self, object_data):
         revision = object_data.get("current_rev", "<??>")
         return ColorText("ver. {}".format(revision))
->>>>>>> 055098b7
 
 class WorldmapView(GameTab):
     def __init__(self):
