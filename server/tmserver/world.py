import re

from slugify import slugify

from .config import get_db
from .errors import ClientException
from .models import Contains, GameObject, Contains, Script
from .util import strip_color_codes

OBJECT_DENIED = 'You grab a hold of {} but no matter how hard you pull it stays rooted in place.'
OBJECT_NOT_FOUND = 'You look in vain for {}.'
DIRECTIONS = {'north', 'south', 'west', 'east', 'above', 'below'}
CREATE_TYPES = {'room', 'exit', 'item'}
CREATE_RE = re.compile(r'^([^ ]+) "([^"]+)" (.*)$')
CREATE_EXIT_ARGS_RE = re.compile(r'^([^ ]+) ([^ ]+) (.*)$')
PUT_ARGS_RE = re.compile(r'^(.+) in (.+)$')
REMOVE_ARGS_RE = re.compile(r'^(.+) from (.+)$')
REVERSE_DIRS = {
    'north': 'south',
    'south': 'north',
    'east': 'west',
    'west': 'east',
    'above': 'below',
    'below': 'above'}


class GameWorld:
    # TODO logging
    _sessions = {}

    @classmethod
    def reset(cls):
        cls._sessions = {}

    @classmethod
    def register_session(cls, user_account, user_session):
        # TODO check for this key already existing
        cls._sessions[user_account.id] = user_session

    @classmethod
    def get_session(cls, user_account_id):
        session = cls._sessions.get(user_account_id)
        if session is None:
            raise ClientException('No session found. Log in again.')

        return session

    @classmethod
    def client_state(cls, user_account):
        """Given a user account, returns a dictionary of information relevant
        to the game client."""
        player_obj = user_account.player_obj
        room = player_obj.contained_by
        exits = room.get_data('exits', {})
        exit_payload = {}

        for direction in DIRECTIONS:
            if direction not in exits:
                continue

            exit_obj = GameObject.get_or_none(GameObject.shortname==exits[direction])
            if exit_obj is None:
                continue

            target_room_name = exit_obj.get_data('target')
            if target_room_name is None:
                continue

            target_room = GameObject.get_or_none(GameObject.shortname==target_room_name)
            if target_room is None:
                continue

            exit_payload[direction] = dict(
                exit_name=exit_obj.name,
                room_name=target_room.name)

        return {
            'motd': 'welcome to tildemush',  # TODO
            'user': {
                'username': user_account.username,
                'display_name': player_obj.name,
                'description': player_obj.description
            },
            'room': {
                'name': room.name,
                'description': room.description,
                'contains': [dict(name=o.name, description=o.description)
                             for o in room.contains
                             if o.name != player_obj.name],
                'exits': exit_payload,
            },
            'inventory': cls.contains_tree(player_obj),
            'scripts': [s.name for s
                        in Script.select(Script.name).where(Script.author==user_account)],
        }

    @classmethod
    def send_client_update(cls, user_account):
        if user_account.id in cls._sessions:
            cls.get_session(user_account.id).handle_client_update(
                cls.client_state(user_account))

    @classmethod
    def contains_tree(cls, obj):
        """Given an object, this function recursively builds up the tree of
        objects it contains."""

        out = []
        for o in obj.contains:
            out.append({
                'name': o.name,
                'description': o.description,
                'contains': cls.contains_tree(o)
            })
        return out

    @classmethod
    def dispatch_action(cls, sender_obj, action, action_args):
        # TODO this list is only going to grow. these are commands that have
        # special meaning to the game (ie unlike something a game object merely
        # listens for like "pet"). I'm considering generalizing this as a list
        # of GAME_COMMANDS that map to a GameWorld handle_* method.

        # admin
        if action == 'announce':
            cls.handle_announce(sender_obj, action_args)

        # chatting
        if action == 'whisper':
            cls.handle_whisper(sender_obj, action_args)

        if action == 'look':
            cls.handle_look(sender_obj, action_args)

        # scripting
        if action == 'create':
            cls.handle_create(sender_obj, action_args)

        # TODO edit
        # TODO teleport, either 'home' or 'foyer'

        # movement
        if action == 'move':
            # TODO
            # an unintentional side effect of the exits/rooms implementation
            # was exposing a /move command. this lets any user teleport to any
            # shortname, including (at the moment) sanctums.
            #
            # there are a few options:
            # - keep this code here exactly the same, but block /move in core.py
            # - change tell-sender to be move-sender and don't go through dispatch_action
            # - keep this code here exactly the same, but block moving to
            #   places you aren't allowed to be in in handle_move
            cls.handle_move(sender_obj, action_args)
            return
        if action == 'go':
            cls.handle_go(sender_obj, action_args)
            return

        # inventory commands
        if action == 'get':
            cls.handle_get(sender_obj, action_args)
        if action == 'drop':
            cls.handle_drop(sender_obj, action_args)
        if action == 'put':
            cls.handle_put(sender_obj, action_args)
        if action == 'remove':
            cls.handle_remove(sender_obj, action_args)

        aoe = cls.area_of_effect(sender_obj)
        for o in aoe:
            o.handle_action(cls, sender_obj, action, action_args)

    @classmethod
    def all_active_objects(cls):
        """This method assumes that if an object is contained by something
        else, it's "active" in the game; in other words, we're assuming that a
        player object connected to a not-logged-in user account won't exist in
        a room."""
        all_containing_objects = set(GameObject.select()\
                                               .join(Contains, on=Contains.outer_obj)\
                                               .distinct(GameObject.id))
        all_contained_objects = set(GameObject.select()\
                                              .join(Contains, on=Contains.inner_obj)\
                                              .distinct(GameObject.id))
        return all_containing_objects.union(all_contained_objects)

    @classmethod
    def handle_get(cls, sender_obj, action_args):
        """This action looks for an object:
           - in sender_obj's current room
           - that sender_obj has the carry permission for
           - whose full name or shortname match the provided object name

           Given an object with name "A Banana" and shortname "banana-user-id"
           this command should be invoked like:

           /get banana

           and will also match:
           /get a banana
           /get Banana
        """
        # TODO eventually, generalize object resolution for various scopes. Consider player objects.
        match_string = action_args
        found = None
        for obj in sender_obj.contained_by.contains:
            if obj.is_player_obj:
                continue
            if obj.fuzzy_match(match_string):
                found = obj
                break

        if found is None:
            raise ClientException(OBJECT_NOT_FOUND.format(match_string))

        if not sender_obj.can_carry(found):
            raise ClientException(OBJECT_DENIED.format(found.name))

        cls.put_into(sender_obj, found)
        cls.user_hears(sender_obj, sender_obj, 'You grab {}.'.format(found.name))

    @classmethod
    def handle_drop(cls, sender_obj, action_args):
        """Matches an object in sender_obj.contains and moves it to
        sender_obj.contained_by"""

        # TODO eventually, generalize object resolution for various scopes. Consider player objects.
        match_string = action_args
        found = None
        for obj in sender_obj.contains:
            if obj.fuzzy_match(match_string):
                found = obj
                break

        if found is None:
            raise ClientException('You look in vain for something called {}.'.format(obj_string))

        cls.put_into(sender_obj.contained_by, found)
        cls.user_hears(sender_obj, sender_obj, 'You drop {}.'.format(found.name))

    @classmethod
    def handle_put(cls, sender_obj, action_args):
        """Called like:

           /put phaser in bag

        we (somewhat disconcertingly) split on ' in '. TODO support quoting
        both object names in case a name ends up with ' in ' in it.

        Moves the first object into second_obj.contains.

        If the player doesn't have execute permission on the container, the
        attempt fails. They also need carry permission for the first object if
        they're grabbing it from the room they're in (instead of their
        inventory).
        """
        # TODO generalize this...in more ways than one...please...
        match = PUT_ARGS_RE.fullmatch(action_args)
        if match is None:
            raise ClientException('Try /put some object in container object')
        target_obj_str, container_obj_str = match.groups()

        target_obj = None
        for obj in sender_obj.contains:
            if obj.fuzzy_match(target_obj_str):
                target_obj = obj
                break

        if target_obj is None:
            for obj in sender_obj.contained_by.contains:
                if obj.is_player_obj:
                    continue
                if obj.fuzzy_match(target_obj_str):
                    target_obj = obj
                    break

        if target_obj is None:
            raise ClientException(OBJECT_NOT_FOUND.format(target_obj_str))

        if not sender_obj.can_carry(target_obj):
            raise ClientException(OBJECT_DENIED.format(target_obj.name))

        container_obj = None
        for obj in sender_obj.contains:
            if obj.fuzzy_match(container_obj_str):
                container_obj = obj
                break

        if container_obj is None:
            for obj in sender_obj.contained_by.contains:
                if obj.is_player_obj:
                    continue
                if obj.fuzzy_match(container_obj_str):
                    container_obj = obj
                    break

        if container_obj is None:
            raise ClientException(OBJECT_NOT_FOUND.format(container_obj_str))

        if not sender_obj.can_execute(container_obj):
            raise ClientException(
                'You try as hard as you can, but you are unable to pry open {}'.format(
                    container_obj.name))

        cls.put_into(container_obj, target_obj)

        cls.user_hears(sender_obj, sender_obj, 'You put {} in {}'.format(target_obj.name, container_obj.name))

    @classmethod
    def handle_remove(cls, sender_obj, action_args):
        """Called like:

           /remove phaser from bag

        we (somewhat disconcertingly) split on ' from '.
        TODO support quoting both object names in case a name ends up with '
        from ' in it.

        Removes the first object into second_obj.contains and adds it to the
        player's inventory.

        If the player doesn't have execute permission on the container, the
        attempt fails. They also need carry permission for the first object.
        """
        # TODO generalize this...in more ways than one...please...
        match = REMOVE_ARGS_RE.fullmatch(action_args)
        if match is None:
            raise ClientException('Try /remove some object from container object')
        target_obj_str, container_obj_str = match.groups()

        container_obj = None
        for obj in sender_obj.contains:
            if obj.fuzzy_match(container_obj_str):
                container_obj = obj
                break

        if container_obj is None:
            for obj in sender_obj.contained_by.contains:
                if obj.is_player_obj:
                    continue
                if obj.fuzzy_match(container_obj_str):
                    container_obj = obj
                    break

        if container_obj is None:
            raise ClientException(OBJECT_NOT_FOUND.format(container_obj_str))

        if not sender_obj.can_execute(container_obj):
            raise ClientException(
                'You try as hard as you can, but you are unable to pry open {}'.format(
                    container_obj))

        target_obj = None
        for obj in container_obj.contains:
            if obj.fuzzy_match(target_obj_str):
                target_obj = obj
                break

        if target_obj is None:
            raise ClientException(OBJECT_NOT_FOUND.format(target_obj_str))

        if not sender_obj.can_carry(target_obj):
            raise ClientException(OBJECT_DENIED.format(target_obj.name))

        cls.put_into(sender_obj, target_obj)
        cls.user_hears(sender_obj, sender_obj, 'You remove {} from {} and carry it with you.'.format(
            target_obj.name,
            container_obj.name))

    @classmethod
    def handle_create(cls, sender_obj, action_args):
        """When a player runs /create, our goal is to create a default version
        of whatever thing they want. If they want to customize a thing further,
        they can run /edit on any object for which they are the author.

        For now, the types of things that can be created: room, exit, item.

        All three of these are just GameObjects. What is different are the
        initial behaviors attached to the objects. It's at this point
        theoretically possible to /create an item and then script it into an
        exit and I don't think that's a problem. It would just be super tedious
        to do that every time one just wants to make a room.

        For now, all pretty names must be in double quotes. In other words, a call to create should look like:

        /create room "Dank Hallway" The musty carpet here seems to ooze as you walk across it.
        """
        obj_type, name, additional_args = cls.parse_create(action_args)

        create_fn = None
        if obj_type == 'item':
            create_fn = cls.create_item
        elif obj_type == 'room':
            create_fn = cls.create_room
        elif obj_type == 'exit':
            create_fn = cls.create_exit

        with get_db().atomic():
            game_obj = create_fn(sender_obj, name, additional_args)

        cls.user_hears(sender_obj, sender_obj,
                       'You breathed light into a whole new {}. Its true name is {}'.format(
                           obj_type,
                           game_obj.shortname))

    @classmethod
    def parse_create(cls, action_args):
        match = CREATE_RE.fullmatch(action_args)
        if match is None:
            raise ClientException(
                'malformed call to /create. the syntax is /create object-type "pretty name" [additional arguments]')

        obj_type, name, additional_args = match.groups()
        if obj_type not in CREATE_TYPES:
            raise ClientException(
                'Unknown type for /create. Try one of {}'.format(CREATE_TYPES))

        return obj_type, name, additional_args

    @classmethod
    def derive_shortname(cls, owner_obj, *strings):
        if len(strings) == 0:
            strings = ['object']
        shortname_tmpl = '{username}/{slugged}'
        shortname = shortname_tmpl.format(
            username=owner_obj.user_account.username,
            slugged='-'.join([slugify(strip_color_codes(s)) for s in strings]))
        if GameObject.get_or_none(GameObject.shortname==shortname):
            obj_count = GameObject.select().where(GameObject.author==owner_obj.user_account).count()
            shortname += '-' + str(obj_count)
        return shortname

    @classmethod
    def create_item(cls, owner_obj, name, additional_args):
        shortname = cls.derive_shortname(owner_obj, name)
        item = GameObject.create_scripted_object(
            'item', owner_obj.user_account, shortname, {
            'name': name,
            'description': additional_args})
        cls.put_into(owner_obj, item)

        return item

    @classmethod
    def create_room(cls, owner_obj, name, additional_args):
        shortname = cls.derive_shortname(owner_obj, name)
        room = GameObject.create_scripted_object(
            'room', owner_obj.user_account, shortname, {
            'name': name,
            'description': additional_args})

        sanctum = GameObject.get(
            GameObject.author==owner_obj.user_account,
            GameObject.is_sanctum==True)

        portkey = cls.create_portkey(owner_obj, room)
        cls.put_into(sanctum, portkey)

        return room

    @classmethod
    def create_exit(cls, owner_obj, name, additional_args):
        # TODO consider having parse_create_exit that is called outside of this
        match = CREATE_EXIT_ARGS_RE.fullmatch(additional_args)
        if not match:
            raise ClientException('To make an exit, try /create exit "A Door" north foyer A rusted, metal door')
        direction, target_room_name, description = match.groups()
        if direction not in DIRECTIONS:
            raise ClientException('Try one of these directions: {}'.format(DIRECTIONS))

        current_room = owner_obj.contained_by
        target_room = GameObject.get_or_none(
            GameObject.shortname == target_room_name)
        if target_room is None:
            raise ClientException('Could not find a room with the ID {}'.format(target_room_name))
        if not owner_obj.user_account.is_god:
            if current_room.author != owner_obj.user_account:
                raise ClientException('In order to create an exit, run this command from a room you own.')

        # make the here_exit
        shortname = cls.derive_shortname(owner_obj, name)
        here_exit = GameObject.create_scripted_object(
            'exit', owner_obj.user_account, shortname, {
            'name': name,
            'description': description,
            'target_room_name': target_room.shortname})

        with get_db().atomic():
            exits = current_room.get_data('exits', {})
            exits[direction] = here_exit.shortname
            current_room.set_data('exits', exits)
            cls.put_into(current_room, here_exit)


        if owner_obj.user_account.is_god or target_room.author == owner_obj.user_account:
            # make the there_exit
            shortname = cls.derive_shortname(owner_obj, name, 'reverse')
            there_exit = GameObject.create_scripted_object(
                'exit', owner_obj.user_account, shortname, {
                'name': name,
                'description': description,
                'target_room_name': current_room.shortname})
            rev_dir = REVERSE_DIRS[direction]
            with get_db().atomic():
                exits = target_room.get_data('exits', {})
                exits[rev_dir] = there_exit.shortname
                target_room.set_data('exits', exits)
                cls.put_into(target_room, there_exit)

        return here_exit

    @classmethod
    def create_portkey(cls, owner_obj, target, name=None):
        if name is None:
            name = 'Teleport Stone to {}'.format(target.name)
        description = 'Touching this stone will transport you to'.format(target.name)
        shortname = cls.derive_shortname(owner_obj, name)
        return GameObject.create_scripted_object(
            'portkey', owner_obj.user_account, shortname, {
            'name': name,
            'description': description,
            'target_room_name': target.shortname})

    @classmethod
    def handle_announce(cls, sender_obj, action_args):
        if not sender_obj.user_account.is_god:
            raise ClientException('you are not powerful enough to do that.')

        aoe = cls.all_active_objects()
        for o in aoe:
            o.handle_action(cls, sender_obj, 'announce', action_args)

    @classmethod
    def handle_whisper(cls, sender_obj, action_args):
        action_args = action_args.split(' ')
        if 0 == len(action_args):
            raise ClientException('try /whisper another_username some cool message')
        target_name = action_args[0]
        message = ' '.join(action_args[1:])
        if 0 == len(message):
            raise ClientException('try /whisper another_username some cool message')
        room = sender_obj.contained_by
        target_obj = [o for o in room.contains if o.shortname == target_name]
        if 0 == len(target_obj):
            raise ClientException('there is nothing named {} near you'.format(target_name))
        target_obj[0].handle_action(cls, sender_obj, 'whisper', message)


    @classmethod
    def handle_look(cls, sender_obj, action_args):
        # TODO it's arguable that this should make use of a look action
        # dispatched to a game object, but I kind of wanted reality fixed in
        # place with /look.
        #
        # I'm imagining that I want object descriptions that depend on a
        # GameObject's state, but I think that dynamism can go into an /examine
        # command. /look is for getting a bearing on what's in front of you.

        msgs = []
        room = sender_obj.contained_by
        room_desc = 'You are in the {}'.format(room.name)
        if room.description:
            room_desc += ', {}'.format(room.description)
        msgs.append(room_desc)

        for o in room.contains:
            if o.user_account:
                o_desc = 'You see {}'.format(o.name)
            else:
                o_desc = 'You see a {}'.format(o.name)

            if o.description:
                o_desc += ', {}'.format(o.description)
            msgs.append(o_desc)

        for m in msgs:
            cls.user_hears(sender_obj, sender_obj, m)

        # finally, alert everything in the room that it's been looked at. game
        # objects can hook off of this if they want. By default, this does
        # nothing.

        for o in cls.area_of_effect(sender_obj):
            o.handle_action(cls, sender_obj, 'look', action_args)

    @classmethod
    def handle_move(cls, sender_obj, action_args):
        # We need to move sender_obj to whatever room is specified by the
        # action_args string. Right now actions_args has to exactly match the
        # shortname of a room in the database. In the future we might need
        # fuzzy matching but for now I think moves are largely programmatic?
        room = GameObject.get_or_none(GameObject.shortname==action_args)
<<<<<<< HEAD
        # TODO check room for execute permission
        cls.put_into(room, sender_obj)
        cls.user_hears(sender_obj, sender_obj, 'You materialize in a new place!')
=======
        if room:
            if sender_obj == room:
                cls.user_hears(sender_obj, sender_obj, "You can't move to yourself.")
            else: 
                cls.put_into(room, sender_obj)
                cls.user_hears(sender_obj, sender_obj, 'You materialize in a new place!')
        else:
            cls.user_hears(sender_obj, sender_obj, "Can't figure out what you meant to move to.")
>>>>>>> 043191bd

    @classmethod
    def handle_go(cls, sender_obj, action_args):
        # Originally we discussed having exit items be found via their
        # shortname; ie, north-a-door-vilmibm. I realized this is terrifying
        # since any other user could create a drop a trap door named
        # north-something. The resolution of the door would become undefined.
        # Thus, while it pains me and I'm hoping for an alternative, I'm going
        # to add some structure to rooms. Namely, their kv data is going to
        # store a mapping of direction -> exit shortname. This data can only be
        # changed (TODO: actually ensure this is true) by the author of the
        # room.

        # TODO in the future, consider allowing "non authoritative" directional
        # exits. An exit obj exists in a room and has a direction and target
        # stored on it. this is valid until the owner of the room overrides it
        # with a blessed exit named in the room's exits hash.
        #
        # this is either redundant or additive if we also implement a "world
        # writable" mode for stuff.

        direction = action_args
        current_room = sender_obj.contained_by
        exits = current_room.get_data('exits', {})
        if direction not in exits:
            cls.user_hears(sender_obj, sender_obj, 'You cannot go that way.')
            return

        exit_obj_shortname = exits[direction]
        exit_obj = None
        for obj in current_room.contains:
            if obj.shortname == exit_obj_shortname:
                exit_obj = obj
                break

        if exit_obj is None:
            cls.user_hears(sender_obj, sender_obj, 'You cannot go that way.')
            return

        exit_obj.handle_action(cls, sender_obj, 'touch', '')

    @classmethod
    def area_of_effect(cls, sender_obj):
        """Given a game object, returns the set of objects that should
        receive events that object emits.
        We want a set that includes:
        - the sender (you can hear yourself)
        - objects that contain that player object
        - objects contained by player object
        - objects contained by objects that contain the player object

        these four categories can, for the most part, correspond to:
        - a player of the game
        - the room a player is in
        - the player's inventory
        - objects in the same room as the player

        thought experiment: the bag

        my player object has been put inside a bag. The bag _contains_ my
        player object, and is in a way my "room." it's my conceit that
        whatever thing contains that bag should not receive the events my
        player object generates.

        this is easier to implement and also means you can "muffle" an object
        by stuffing it into a box.
        """
        room = sender_obj.contained_by
        inventory = set(sender_obj.contains)
        adjacent_objs = set(room.contains)
        return {sender_obj, room} | inventory | adjacent_objs

    @classmethod
    def put_into(cls, outer_obj, inner_obj):
        if outer_obj == inner_obj:
            raise ClientException('Cannot put something into itself.')
        if inner_obj.contained_by:
            old_outer_obj = inner_obj.contained_by
            Contains.delete().where(Contains.inner_obj==inner_obj).execute()
            for o in old_outer_obj.contains:
                if o.is_player_obj:
                    cls.send_client_update(o.user_account)

        Contains.create(outer_obj=outer_obj, inner_obj=inner_obj)

        outer_obj.handle_action(cls, inner_obj, 'contain',  'acquired')
        inner_obj.handle_action(cls, outer_obj, 'contain',  'entered')

    @classmethod
    def remove_from(cls, outer_obj, inner_obj):
        Contains.delete().where(
            Contains.outer_obj==outer_obj,
            Contains.inner_obj==inner_obj).execute()

        outer_obj.handle_action(cls, inner_obj, 'contain', 'lost')
        inner_obj.handle_action(cls, outer_obj, 'contain', 'freed')

        for o in outer_obj.contains:
            if o.is_player_obj and o != inner_obj:
                cls.send_client_update(o.user_account)

    @classmethod
    def user_hears(cls, receiver_obj, sender_obj, msg):
        cls.get_session(receiver_obj.user_account.id).handle_hears(sender_obj, msg)<|MERGE_RESOLUTION|>--- conflicted
+++ resolved
@@ -4,7 +4,7 @@
 
 from .config import get_db
 from .errors import ClientException
-from .models import Contains, GameObject, Contains, Script
+from .models import Contains, GameObject, Script
 from .util import strip_color_codes
 
 OBJECT_DENIED = 'You grab a hold of {} but no matter how hard you pull it stays rooted in place.'
@@ -591,20 +591,15 @@
         # shortname of a room in the database. In the future we might need
         # fuzzy matching but for now I think moves are largely programmatic?
         room = GameObject.get_or_none(GameObject.shortname==action_args)
-<<<<<<< HEAD
-        # TODO check room for execute permission
-        cls.put_into(room, sender_obj)
-        cls.user_hears(sender_obj, sender_obj, 'You materialize in a new place!')
-=======
         if room:
             if sender_obj == room:
                 cls.user_hears(sender_obj, sender_obj, "You can't move to yourself.")
-            else: 
+            else:
+                # TODO check room for execute permission
                 cls.put_into(room, sender_obj)
                 cls.user_hears(sender_obj, sender_obj, 'You materialize in a new place!')
         else:
             cls.user_hears(sender_obj, sender_obj, "Can't figure out what you meant to move to.")
->>>>>>> 043191bd
 
     @classmethod
     def handle_go(cls, sender_obj, action_args):
