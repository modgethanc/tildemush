--- conflicted
+++ resolved
@@ -3,13 +3,7 @@
 from slugify import slugify
 
 from .config import get_db
-<<<<<<< HEAD
-from .errors import ClientException, RevisionException
-from .models import Contains, GameObject, Script, ScriptRevision
-=======
-from .errors import ClientException
-from .models import Contains, GameObject, Script, Permission
->>>>>>> 71266eba
+from .models import Contains, GameObject, Script, ScriptRevision, Permission
 from .util import strip_color_codes
 
 OBJECT_DENIED = 'You grab a hold of {} but no matter how hard you pull it stays rooted in place.'
